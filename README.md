<h1 align="center">
  <img src="https://avatars.githubusercontent.com/u/54333248?s=200&v=4">
    <br>
    Pinecone Client V3
    <br>
</h1>

A python client for Pinecone. For more information, see the docs at https://www.pinecone.io/docs/

Pinecone Client V3 is based on pre-compiled Rust code and gRPC, aimed at improving performance and stability.
Using native gRPC transport, client V3 is able to achieve a 2x-3x speedup for vector upsert over the previous Rest-based client versions, as well as a 10-20% speedup for vector query latency.
As the client installation is fully self-contained, it does not require any additional dependencies (e.g. `grpcio`), making it easier to install and use in any python environment.

> **_⚠️ Warning_**
>
> This is a **public preview** ("Beta") version. Please test it thoroughly before using it in production.    
> Some functionalities are not backwards compatible with the previous versions of the client, please refer to the [CHANGELOG.md](CHANGELOG.md) for more details.

## Installation

Install public preview version from pip:
```shell
pip3 install pinecone-client==3.0.0rc2
```

## Building from source and contributing
See [CONTRIBUTING.md](CONTRIBUTING.md)

## Migrating from pinecone client V2
If you are migrating from pinecone client V2, here is the most minimal code change required to upgrade to V3:
```python
# Pinecone client V2
import pinecone
pinecone.init() # One time init
...
index = pinecone.Index("example-index")
index.upsert(...)

# Pinecone client V3
from pinecone import Client
pinecone = Client() # This is now a `Client` instance
...
# Unchanged!
index = pinecone.Index("example-index")
index.upsert(...)
```
For more API changes see [CHANGELOG.md](CHANGELOG.md)

# Usage
<<<<<<< HEAD
## Control plane operations
=======
## Index operations
>>>>>>> 14bcb79c
### Creating a Client instance
The `Client` is the main entry point for index operations like creating, deleting and configuring pinecone indexes.  
Initializing a `Client` requires your Pinecone API key and a region, which can be passed as either environment variables or as parameters to the `Client` constructor.

```python
import os
from pinecone import Client

# Initialize a client using environment variables
os.environ['PINECONE_API_KEY'] = 'YOUR_API_KEY'
os.environ['PINECONE_REGION'] = 'us-west1-gcp'
client = Client()

# Initialize a client using parameters
client = Client(api_key = 'YOUR_API_KEY', region = 'us-west1-gcp')
```

### Creating an index

The following example creates an index without a metadata configuration.  

By default, all metadata fields are indexed.

```python

from pinecone import Client

client = Client(api_key="YOUR_API_KEY", region="us-west1-gcp")

index = client.create_index("example-index", dimension=1024)
```

<<<<<<< HEAD
If some of the metadata fields contain data payload such as raw text, indexing them would make the Pinecone less efficient. In such cases, it is recommended to configure the index to only index specific metadata fields which are used for query filtering.  

The following example creates an index that only indexes the `"color"` metadata field. 
=======
If some metadata fields contain data payload such as raw text. Indexing these fields would make the Pinecone index less efficient.  
In such cases, it is recommended to configure the index to only index specific metadata fields which are used for query filtering.  
The following example creates an index that only indexes the "color" metadata field. 
>>>>>>> 14bcb79c

```python
metadata_config = {
    "indexed": ["color"]
}

client.create_index("example-index-2", dimension=1024,
                      metadata_config=metadata_config)
```

#### Listing all indexes

The following example returns all indexes in your project.

```python
active_indexes = client.list_indexes()
```

#### Getting index configuration

The following example returns information about the index `example-index`.

```python
index_description = client.describe_index("example-index")
```

#### Deleting an index

The following example deletes `example-index`.

```python
client.delete_index("example-index")
```

#### Scaling an existing index number of replicas

The following example changes the number of replicas for `example-index`.

```python
new_number_of_replicas = 4
client.scale_index("example-index", replicas=new_number_of_replicas)
```
## Vector operations
### Creating an Index instance
The index object is the entry point for vector operations like upserting, querying and deleting vectors to a given Pinecone index.
```python
from pinecone import Client
client = Client(api_key="YOUR_API_KEY", region="us-west1-gcp")
index = client.get_index("example-index")

# Backwards compatibility
index = client.Index("example-index")
```

#### Printing index statistics

The following example returns statistics about the index `example-index`.

```python
from pinecone import Client

client = Client(api_key="YOUR_API_KEY", region="us-west1-gcp")
index = client.Index("example-index")

print(index.describe_index_stats())
```


#### Upserting vectors

The following example upserts vectors to `example-index`.

```python
from pinecone import Client, Vector, SparseValues
client = Client(api_key="YOUR_API_KEY", region="us-west1-gcp")
index = client.get_index("example-index")

upsert_response = index.upsert(
    vectors=[
        ("vec1", [0.1, 0.2, 0.3, 0.4], {"genre": "drama"}),
        ("vec2", [0.2, 0.3, 0.4, 0.5], {"genre": "action"}),
    ],
    namespace="example-namespace"
)

# Mixing different vector representations is allowed
upsert_response = index.upsert(
    vectors=[
        # Tuples 
        ("vec1", [0.1, 0.2, 0.3, 0.4]),
        ("vec2", [0.2, 0.3, 0.4, 0.5], {"genre": "action"}),
        # Vector objects
        Vector(id='id1', values=[1.0, 2.0, 3.0], metadata={'key': 'value'}),
        Vector(id='id3', values=[1.0, 2.0, 3.0], sparse_values=SparseValues(indices=[1, 2], values=[0.2, 0.4])),
        # Dictionaries
        {'id': 'id1', 'values': [1.0, 2.0, 3.0], 'metadata': {'key': 'value'}},
        {'id': 'id2', 'values': [1.0, 2.0, 3.0], 'sparse_values': {'indices': [1, 2], 'values': [0.2, 0.4]}},
    ],
    namespace="example-namespace"
)
```

#### Querying an index by a new unseen vector

The following example queries the index `example-index` with metadata
filtering.

```python
query_response = index.query(
    values=[1.0, 5.3, 8.9, 0.5], # values of a query vector
    sparse_values = None, # optional sparse values of the query vector
    top_k=10,
    namespace="example-namespace",
    include_values=True,
    include_metadata=True,
    filter={
        "genre": {"$in": ["comedy", "documentary", "drama"]}
    }
)
```

#### Querying an index by an existing vector ID

The following example queries the index `example-index` for the `top_k=10` nearest neighbors of the vector with ID `vec1`.

```python
query_response = index.query(
    id="vec1",
    top_k=10,
    namespace="example-namespace",
    include_values=True,
    include_metadata=True,
)
```

#### Deleting vectors

```python
# Delete vectors by IDs 
index.delete(ids=["vec1", "vec2"], namespace="example-namespace")

# Delete vectors by metadata filters
index.delete_by_metadata(filter={"genre": {"$in": ["comedy", "documentary", "drama"]}}, namespace="example-namespace")

# Delete all vectors in a given namespace (use namespace="" to delete all vectors in the DEFAULT namespace)
index.delete_all(namespace="example-namespace")
```

#### Fetching vectors by ids

The following example fetches vectors by ID without querying for nearest neighbors.

```python
fetch_response = index.fetch(ids=["vec1", "vec2"], namespace="example-namespace")
```


#### Update vectors

The following example updates vectors by ID.

```python
update_response = index.update(
    id="vec1",
    values=[0.1, 0.2, 0.3, 0.4],
    set_metadata={"genre": "drama"},
    namespace="example-namespace"
)
```
# Performance tuning for upserting large datasets
To upsert an entire dataset of vectors, we recommend using concurrent batched upsert requests. The following example shows how to do this using the `asyncio` library:
```python
import asyncio
from pinecone import Client, Vector

def chunker(seq, batch_size):
    return (seq[pos:pos + batch_size] for pos in range(0, len(seq), batch_size))

async def async_upload(index, vectors, batch_size, max_concurrent=50):
    sem = asyncio.Semaphore(max_concurrent)
    async def send_batch(batch):
        async with sem:
            return await index.upsert(vectors=batch, async_req=True)
    
    await asyncio.gather(*[send_batch(chunk) for chunk in chunker(vectors, batch_size=batch_size)]) 

# To use it:
client = Client()
index = client.get_index("example-index")
asyncio.run(async_upload(index, vectors, batch_size=100))

# In a jupyter notebook, asyncio.run() is not supported. Instead, use
await async_upload(index, vectors, batch_size=100)  
```

# Limitations

## Code completion and type hints
Due to limitations with the underlying `pyo3` library, code completion and type hints are not available in some IDEs, or might require additional configuration.
- **Jupyter notebooks**: Should work out of the box
- **VSCode**: Change the [`languageServer`](https://code.visualstudio.com/docs/python/settings-reference#_intellisense-engine-settings) setting to `jedi`
- **PyCharm**: For the moment, all function signatures would show `(*args, **kwargs)`. We are working on a solution ASAP. (Function docstrings would still show full arguments and type hints)<|MERGE_RESOLUTION|>--- conflicted
+++ resolved
@@ -47,11 +47,9 @@
 For more API changes see [CHANGELOG.md](CHANGELOG.md)
 
 # Usage
-<<<<<<< HEAD
-## Control plane operations
-=======
+
 ## Index operations
->>>>>>> 14bcb79c
+
 ### Creating a Client instance
 The `Client` is the main entry point for index operations like creating, deleting and configuring pinecone indexes.  
 Initializing a `Client` requires your Pinecone API key and a region, which can be passed as either environment variables or as parameters to the `Client` constructor.
@@ -84,15 +82,9 @@
 index = client.create_index("example-index", dimension=1024)
 ```
 
-<<<<<<< HEAD
-If some of the metadata fields contain data payload such as raw text, indexing them would make the Pinecone less efficient. In such cases, it is recommended to configure the index to only index specific metadata fields which are used for query filtering.  
+If some metadata fields contain data payload such as raw text, indexing these fields would make the Pinecone index less efficient.  In such cases, it is recommended to configure the index to only index specific metadata fields which are used for query filtering.  
 
 The following example creates an index that only indexes the `"color"` metadata field. 
-=======
-If some metadata fields contain data payload such as raw text. Indexing these fields would make the Pinecone index less efficient.  
-In such cases, it is recommended to configure the index to only index specific metadata fields which are used for query filtering.  
-The following example creates an index that only indexes the "color" metadata field. 
->>>>>>> 14bcb79c
 
 ```python
 metadata_config = {
